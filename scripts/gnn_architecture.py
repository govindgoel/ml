--- conflicted
+++ resolved
@@ -433,13 +433,6 @@
     with torch.inference_mode() if not config.use_monte_carlo_dropout else torch.no_grad():
         for idx, data in enumerate(dataset):
             data = data.to(device)
-<<<<<<< HEAD
-            input_node_features, targets_node_predictions = data.x, data.y
-
-            if config.predict_mode_stats:
-                targets_mode_stats = data.mode_stats
-
-=======
             targets_node_predictions = data.y
             targets_mode_stats = data.mode_stats if config.predict_mode_stats else None
 
@@ -458,7 +451,6 @@
                     node_predicted = model(data)
 
             # Compute validation losses
->>>>>>> 803bf018
             if config.predict_mode_stats:
                 val_loss_node_predictions = loss_func(node_predicted, targets_node_predictions).item()
                 val_loss_mode_stats = loss_func(mode_stats_pred, targets_mode_stats).item()
